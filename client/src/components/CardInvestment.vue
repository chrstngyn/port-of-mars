--- conflicted
+++ resolved
@@ -25,30 +25,6 @@
 import { InvestmentProperties } from '@/models/index';
 @Component({})
 export default class CardInvestment extends Vue {
-<<<<<<< HEAD
-  @Prop({ default: 'ohDear' })
-  private investmentName!:string;
-
-  @Prop({ default: 0 })
-  private investmentAmount!:number;
-
-
-  incrementInvestment() {
-    this.$store.dispatch('changeLocalInvestment',
-      {
-        investmentName: this.investmentName,
-        investmentAmount: this.investmentAmount + 1,
-      });
-  }
-
-  decrementInvestment() {
-    if (this.investmentAmount > 0) {
-      this.$store.dispatch('changeLocalInvestment',
-        {
-          investmentName: this.investmentName,
-          investmentAmount: this.investmentAmount - 1,
-        });
-=======
   @Prop(InvestmentProperties) private investmentData!: InvestmentProperties;
 
   incrementInvestment() {
@@ -64,7 +40,6 @@
         investmentName: this.investmentData.n,
         investmentAmount: this.investmentData.currentInventory - 1,
       });
->>>>>>> 2658d74c
     }
   }
 }
@@ -97,27 +72,6 @@
   height: 100%;
   border-left: 0.125rem solid #f5f5f5;
 
-<<<<<<< HEAD
-  .card-increment-and-decrement-holder{
-    width: 30%;
-    height: 100%;
-    border-left: 0.125rem solid #F5F5F5;
-
-    display: flex;
-    flex-direction: column;
-
-
-  }
-
-  .investment-increment{
-    width: 100%;
-    height:100%;
-    margin: auto;
-    padding-top: .6rem;
-    border-bottom: 0.125rem solid #F5F5F5;
-
-  }
-=======
   display: flex;
   flex-direction: column;
 }
@@ -129,7 +83,6 @@
   padding-top: 0.6rem;
   border-bottom: 0.125rem solid #f5f5f5;
 }
->>>>>>> 2658d74c
 
 .investment-decrement {
   width: 100%;
