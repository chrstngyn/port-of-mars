--- conflicted
+++ resolved
@@ -1,17 +1,5 @@
 <template>
   <div class="card-investment">
-<<<<<<< HEAD
-    <div class='investment-options'>
-      <div class='card-type'>
-        Type
-      </div>
-      <div class='card-increment-and-decrement-holder'>
-        <div class='investment-increment' @click="incrementInvestment">
-          +
-        </div>
-
-        <div class='investment-decrement' @click="decrementInvestment">
-=======
     <div class="investment-options">
       <div class="card-type">
         Type {{ investmentData.currentCost }}
@@ -22,55 +10,18 @@
         </div>
 
         <div class="investment-decrement" @click="decrementInvestment">
->>>>>>> 1ffe7d7d
           -
         </div>
       </div>
     </div>
-<<<<<<< HEAD
-    <div class='investment-amount'>
-      <p>{{`${investmentName}:${investmentAmount}`}}</p>
-=======
     <div class="investment-amount">
       <p>{{ `${investmentData.n}:${investmentData.currentInventory}` }}</p>
->>>>>>> 1ffe7d7d
     </div>
   </div>
 </template>
 
 <script lang="ts">
 import { Vue, Component, Prop } from 'vue-property-decorator';
-<<<<<<< HEAD
-
-@Component
-export default class CardInvestment extends Vue {
-  @Prop({default:'ohDear'})
-  private investmentName!:string;
-
-  @Prop({default:0})
-  private investmentAmount!:number;
-  
-
-  incrementInvestment(){
-    this.$store.dispatch('changeLocalInvestment',
-      {
-        investmentName:this.investmentName,
-        investmentAmount:this.investmentAmount+1,
-      });
-  }
-
-  decrementInvestment(){
-    if(this.investmentAmount > 0){
-      this.$store.dispatch('changeLocalInvestment',
-      {
-        investmentName:this.investmentName,
-        investmentAmount:this.investmentAmount-1,
-      });
-    }
-    
-  }
-
-=======
 import { InvestmentProperties } from '@/models/index';
 @Component({})
 export default class CardInvestment extends Vue {
@@ -91,71 +42,10 @@
       });
     }
   }
->>>>>>> 1ffe7d7d
 }
 </script>
 
 <style scoped>
-<<<<<<< HEAD
-
-  .investment-amount{
-    color:white;
-    text-align: center;
-  }
-
-
-  .investment-options {
-    height: 7rem;
-    width: 9.5rem;
-    border: 0.125rem solid #F5F5F5;
-    border-radius: 1rem;
-    display: flex;
-    align-items: center;
-    text-align: center;
-    overflow:hidden;
-    color:white;
-  }
-
-
-  .card-type{
-    width:70%;
-  }
-
-  .card-increment-and-decrement-holder{
-    width: 30%;
-    height: 100%;
-    border-left: 0.125rem solid #F5F5F5;
-    
-    display: flex;
-    flex-direction: column;
-    
-    
-  }
-
-  .investment-increment{
-    width: 100%;
-    height:100%;
-    margin: auto;
-    padding-top: .6rem;
-    border-bottom: 0.125rem solid #F5F5F5;
-    
-  }
-
-  .investment-decrement{
-    width: 100%;
-    margin: auto;
-    height: 100%;
-    padding-top: .3rem;
-  }
-
-  .investment-increment:hover{
-    background-color: orange;
-    overflow: hidden;
-  }
-  .investment-decrement:hover{
-    background-color: orange;
-  }
-=======
 .investment-amount {
   color: white;
   text-align: center;
@@ -208,5 +98,4 @@
 .investment-decrement:hover {
   background-color: orange;
 }
->>>>>>> 1ffe7d7d
 </style>