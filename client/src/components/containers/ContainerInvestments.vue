--- conflicted
+++ resolved
@@ -45,11 +45,6 @@
   },
 })
 export default class ContainerInvestments extends Vue {
-<<<<<<< HEAD
-  @Prop({ default: 4 }) private timeblockStatus!: number;
-
-  private investmentData:object = this.$store.state.localInvestments.returnValues;
-=======
   private timeblockStatus: number = 10;
 
   private investmentData: object = this.$store.state.localInvestments.returnValues;
@@ -63,7 +58,6 @@
     // this.timeblockStatus -= decrement;
     // console.log(this.timeblockStatus)
   }
->>>>>>> 2658d74c
 }
 </script>
 
