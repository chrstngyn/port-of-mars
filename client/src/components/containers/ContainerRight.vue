--- conflicted
+++ resolved
@@ -27,13 +27,7 @@
     TradingModal,
   },
 })
-<<<<<<< HEAD
-
-export default class ContainerLeft extends Vue {
-}
-=======
 export default class ContainerRight extends Vue {}
->>>>>>> 91a2c1a0
 </script>
 
 <style scoped>
