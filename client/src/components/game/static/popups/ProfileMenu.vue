--- conflicted
+++ resolved
@@ -17,14 +17,10 @@
       <p>Logged in as {{ username }}</p>
       <router-link :to="'dashboard'" class="link">
         <button>
-          <font-awesome-icon :icon="['fas', 'user-circle']" size="sm" /><span
-            >Your Dashboard</span
-          >
+          <font-awesome-icon :icon="['fas', 'user-circle']" size="sm" />
+          <span>Your Dashboard</span>
         </button>
       </router-link>
-<<<<<<< HEAD
-      <button @click="logoutUser" class="link">
-=======
       <button @click="enableDevtools" v-if="!devtoolsEnabled && isDevModeEnabled">
         <font-awesome-icon :icon="['far', 'window-close']" size="sm"/>
         <span>Enable DevTools</span>
@@ -33,11 +29,9 @@
         <font-awesome-icon :icon="['fas', 'terminal']" size="sm"/>
         <span>Disable Devtools</span>
       </button>
-      <button @click="logoutUser">
->>>>>>> d1be3be8
-        <font-awesome-icon :icon="['fas', 'sign-out-alt']" size="sm" /><span
-          >Log Out</span
-        >
+      <button @click="logoutUser" class="link">
+        <font-awesome-icon :icon="['fas', 'sign-out-alt']" size="sm" />
+        <span>Log Out</span>
       </button>
       <a
         href="mailto:portmars@asu.edu?subject=[port-of-mars]  Issue Submission"
