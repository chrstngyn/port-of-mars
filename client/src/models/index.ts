interface InvestmentProperties {
  n: any;
  initialCost: number;
  currentCost: number;
  currentInventory: number;
}

<<<<<<< HEAD
class InvestmentsModel {
    private investmets: InvestmentTypes = {
      government: 0,
      legacy: 0,
      upkeep: 0,
      finance: 0,
      science: 0,
      culture: 0,
    }

    changeValue(investmentToChange:any, amount:number) {
      this.investmets[investmentToChange] = amount;
    }

    get returnValues() {
      return this.investmets;
    }
=======
interface InvestmentTypes {
  [key: string]: InvestmentProperties;
  government: InvestmentProperties;
  legacy: InvestmentProperties;
  upkeep: InvestmentProperties;
  finance: InvestmentProperties;
  science: InvestmentProperties;
  culture: InvestmentProperties;
>>>>>>> 2658d74c
}

class InvestmentsModel {
  private investments: InvestmentTypes = {
    government: {
      n: 'government',
      initialCost: 0,
      currentCost: 0,
      currentInventory: 0,
    },
    legacy: {
      n: 'legacy',
      initialCost: 0,
      currentCost: 0,
      currentInventory: 0,
    },
    upkeep: {
      n: 'upkeep',
      initialCost: 0,
      currentCost: 0,
      currentInventory: 0,
    },
    finance: {
      n: 'finance',
      initialCost: 0,
      currentCost: 0,
      currentInventory: 0,
    },
    science: {
      n: 'science',
      initialCost: 0,
      currentCost: 0,
      currentInventory: 0,
    },
    culture: {
      n: 'culture',
      initialCost: 0,
      currentCost: 0,
      currentInventory: 0,
    },
  };

<<<<<<< HEAD
class ChatMessage {
    private sender:string;

    private content:string;

    constructor() {
      this.sender = '';
      this.content = '';
    }
}

class ChatModel {
    private messages:ChatMessage[];

    constructor() {
      this.messages = [];
    }

    addEntry(message:ChatMessage) {
      this.messages.push(message);
    }
}

export {
  InvestmentsModel,
  ChatModel,
  ChatMessage,
=======
  changeInventoryValue(investmentToChange: any, amount: number) {
    this.investments[investmentToChange].currentInventory = amount;
  }

  updateCurrentCost(investmentToChange: any, amount: number) {
    this.investments[investmentToChange].currentCost = amount;
  }

  get returnValues() {
    return this.investments;
  }
}

interface ChatMessage {
  sender: string;
  content: string;
}

class ChatModel {
  private messages: ChatMessage[];

  constructor() {
    this.messages = [];
  }

  addEntry(message: ChatMessage) {
    this.messages.push(message);
  }

  get chat() {
    return this.messages;
  }
}

export {
  InvestmentProperties, InvestmentsModel, ChatModel, ChatMessage,
>>>>>>> 2658d74c
};<|MERGE_RESOLUTION|>--- conflicted
+++ resolved
@@ -5,25 +5,6 @@
   currentInventory: number;
 }
 
-<<<<<<< HEAD
-class InvestmentsModel {
-    private investmets: InvestmentTypes = {
-      government: 0,
-      legacy: 0,
-      upkeep: 0,
-      finance: 0,
-      science: 0,
-      culture: 0,
-    }
-
-    changeValue(investmentToChange:any, amount:number) {
-      this.investmets[investmentToChange] = amount;
-    }
-
-    get returnValues() {
-      return this.investmets;
-    }
-=======
 interface InvestmentTypes {
   [key: string]: InvestmentProperties;
   government: InvestmentProperties;
@@ -32,7 +13,6 @@
   finance: InvestmentProperties;
   science: InvestmentProperties;
   culture: InvestmentProperties;
->>>>>>> 2658d74c
 }
 
 class InvestmentsModel {
@@ -75,35 +55,6 @@
     },
   };
 
-<<<<<<< HEAD
-class ChatMessage {
-    private sender:string;
-
-    private content:string;
-
-    constructor() {
-      this.sender = '';
-      this.content = '';
-    }
-}
-
-class ChatModel {
-    private messages:ChatMessage[];
-
-    constructor() {
-      this.messages = [];
-    }
-
-    addEntry(message:ChatMessage) {
-      this.messages.push(message);
-    }
-}
-
-export {
-  InvestmentsModel,
-  ChatModel,
-  ChatMessage,
-=======
   changeInventoryValue(investmentToChange: any, amount: number) {
     this.investments[investmentToChange].currentInventory = amount;
   }
@@ -140,5 +91,4 @@
 
 export {
   InvestmentProperties, InvestmentsModel, ChatModel, ChatMessage,
->>>>>>> 2658d74c
 };