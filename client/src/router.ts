--- conflicted
+++ resolved
@@ -4,12 +4,7 @@
 import WaitingLobby from '@port-of-mars/client/views/WaitingLobby.vue';
 import Game from '@port-of-mars/client/views/Game.vue';
 import Tutorial from '@port-of-mars/client/views/Tutorial.vue';
-<<<<<<< HEAD
-=======
 import PlayerDashboard from '@port-of-mars/client/views/PlayerDashboard.vue';
-import store from '@port-of-mars/client/store'
-import {AjaxRequest} from "@port-of-mars/client/plugins/ajax";
->>>>>>> f15f0c0e
 import {
   GAME_PAGE,
   LOBBY_PAGE,
@@ -32,7 +27,6 @@
     { ...PAGE_META[TUTORIAL_PAGE], component: Tutorial },
     { ...PAGE_META[REGISTER_PAGE], component: Register },
     { ...PAGE_META[PLAYER_DASHBOARD], component: PlayerDashboard },
-
   ]
 });
 
