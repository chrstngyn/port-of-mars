import Vue from 'vue';
import Vuex from 'vuex';

Vue.use(Vuex);

export default new Vuex.Store({
  state: {

    // server side
    marsLog: [],
    activeAccomplishmentCards: [],
    chat: Array<string>(),
    upkeep: 100,
    phaseTime: 300,
    round: 1,
    players: [],
    playerResources: {},

    // client side
    investments: {},
    layout: 'primary-layout',

<<<<<<< HEAD
=======

    //this will be merged with the global investmens
    //at the end of each round.
    localInvestments:{
      government: 0,
      legacy: 0,
      upkeep: 0,
      finace: 0,
      science: 0,
      culture: 0,
    },
>>>>>>> df5bf0e0d1d27991b59d549d6376931c1f6cea3b
  },
  mutations: {
    SET_LAYOUT(state:any, payload:any) {
      state.layout = payload;
    },
<<<<<<< HEAD
    SET_ACCS(state, payload) {
      // payload is an array of numbers
      // for all the numbers
      // activecards.push(Data(number))
    },
    ADD_TO_CHAT(state, payload) {
      this.state.chat.push(payload);
    },
=======
    SET_LOCAL_INVESTMENT(state:object,payload:object){
      state.localInvestments[payload.name] = payload.amount;
<<<<<<< HEAD

    },
    SET_ACCS(state, payload){
      //payload is an array of numbers
      //for all the numbers
        //activecards.push(Data(number))
    },
    ADD_TO_CHAT(state, payload) {
      this.state.chat.push(payload);
    },
=======
    }
>>>>>>> df5bf0e0d1d27991b59d549d6376931c1f6cea3b
>>>>>>> c4441e16
  },
  getters: {
    layout(state:any) {
      return state.layout;
    },
  },
  actions: {
<<<<<<< HEAD
    sendChatMsg(context, message) {
      context.commit('ADD_TO_CHAT', message);
    },
=======
    addToLocalInvestment(context,payload){
      context.commit('SET_LOCAL_INVESTMENT',payload);
<<<<<<< HEAD
    },
    sendChatMsg(context, message) {
      context.commit('ADD_TO_CHAT', message);
    },
=======
    }
>>>>>>> df5bf0e0d1d27991b59d549d6376931c1f6cea3b
>>>>>>> c4441e16
  },
});<|MERGE_RESOLUTION|>--- conflicted
+++ resolved
@@ -20,8 +20,6 @@
     investments: {},
     layout: 'primary-layout',
 
-<<<<<<< HEAD
-=======
 
     //this will be merged with the global investmens
     //at the end of each round.
@@ -33,13 +31,11 @@
       science: 0,
       culture: 0,
     },
->>>>>>> df5bf0e0d1d27991b59d549d6376931c1f6cea3b
   },
   mutations: {
     SET_LAYOUT(state:any, payload:any) {
       state.layout = payload;
     },
-<<<<<<< HEAD
     SET_ACCS(state, payload) {
       // payload is an array of numbers
       // for all the numbers
@@ -48,24 +44,9 @@
     ADD_TO_CHAT(state, payload) {
       this.state.chat.push(payload);
     },
-=======
     SET_LOCAL_INVESTMENT(state:object,payload:object){
       state.localInvestments[payload.name] = payload.amount;
-<<<<<<< HEAD
-
     },
-    SET_ACCS(state, payload){
-      //payload is an array of numbers
-      //for all the numbers
-        //activecards.push(Data(number))
-    },
-    ADD_TO_CHAT(state, payload) {
-      this.state.chat.push(payload);
-    },
-=======
-    }
->>>>>>> df5bf0e0d1d27991b59d549d6376931c1f6cea3b
->>>>>>> c4441e16
   },
   getters: {
     layout(state:any) {
@@ -73,21 +54,11 @@
     },
   },
   actions: {
-<<<<<<< HEAD
     sendChatMsg(context, message) {
       context.commit('ADD_TO_CHAT', message);
     },
-=======
     addToLocalInvestment(context,payload){
       context.commit('SET_LOCAL_INVESTMENT',payload);
-<<<<<<< HEAD
     },
-    sendChatMsg(context, message) {
-      context.commit('ADD_TO_CHAT', message);
-    },
-=======
-    }
->>>>>>> df5bf0e0d1d27991b59d549d6376931c1f6cea3b
->>>>>>> c4441e16
   },
 });