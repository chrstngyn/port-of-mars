import Vue from 'vue';
import Vuex from 'vuex';
import { InvestmentsModel,ChatModel,ChatMessage }  from "../models";
Vue.use(Vuex);



export default new Vuex.Store({
  state: {
    // server side
    marsLog: [],
    activeAccomplishmentCards: [],
<<<<<<< HEAD
    chat: ChatModel,
=======
    chat: [],
    // chat: Array<string>(),
>>>>>>> ed0db868
    upkeep: 100,
    phaseTime: 300,
    round: 1,
    players: [],
    playerResources: {},

    // client side
    //investments: {},
    layout: 'primary-layout',

    //this will be merged with the global investments
    //at the end of each round.
    localInvestments: new InvestmentsModel,
    
  },
  mutations: {
    SET_ACCS(state, payload) {
      // payload is an array of numbers
      // for all the numbers
      // activecards.push(Data(number))
    },
    ADD_TO_CHAT(state, payload:ChatMessage) {
      //state.chat.addEntry(payload);
    },
<<<<<<< HEAD
    CHANGE_LOCAL_INVESTMENT(state:any, payload){
      //this is for increment and decrement
      state.localInvestments.changeValue(payload.investmentName,payload.investmentAmount);

=======
    SET_LOCAL_INVESTMENT(state: object, payload: object) {
      // state.localInvestments[payload.name] = payload.amount;
>>>>>>> ed0db868
    },
    
  },
  getters: {},
  actions: {
    sendChatMsg(context, message) {
      context.commit('ADD_TO_CHAT', message);
    },
    changeLocalInvestment(context, payload) {
      context.commit('CHANGE_LOCAL_INVESTMENT', payload);
    },
  },
});<|MERGE_RESOLUTION|>--- conflicted
+++ resolved
@@ -10,12 +10,7 @@
     // server side
     marsLog: [],
     activeAccomplishmentCards: [],
-<<<<<<< HEAD
     chat: ChatModel,
-=======
-    chat: [],
-    // chat: Array<string>(),
->>>>>>> ed0db868
     upkeep: 100,
     phaseTime: 300,
     round: 1,
@@ -40,15 +35,10 @@
     ADD_TO_CHAT(state, payload:ChatMessage) {
       //state.chat.addEntry(payload);
     },
-<<<<<<< HEAD
     CHANGE_LOCAL_INVESTMENT(state:any, payload){
       //this is for increment and decrement
       state.localInvestments.changeValue(payload.investmentName,payload.investmentAmount);
 
-=======
-    SET_LOCAL_INVESTMENT(state: object, payload: object) {
-      // state.localInvestments[payload.name] = payload.amount;
->>>>>>> ed0db868
     },
     
   },
