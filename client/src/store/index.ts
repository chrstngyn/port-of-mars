import Vue from 'vue';
import Vuex from 'vuex';
import { InvestmentsModel,ChatModel,ChatMessage }  from "../models";
Vue.use(Vuex);



export default new Vuex.Store({
  state: {
    // server side
    marsLog: [],
    activeAccomplishmentCards: [],
    chat: ChatModel,
    upkeep: 100,
    phaseTime: 300,
    round: 1,
    players: [],
    playerResources: {},

    // client side
    //investments: {},
    layout: 'primary-layout',

<<<<<<< HEAD
    layout: 'default-layout',               // define state variable for layout

    // this will be merged with the global investments
    // at the end of each round.
    localInvestments: {
      government: 0,
      legacy: 0,
      upkeep: 0,
      finace: 0,
      science: 0,
      culture: 0,
    },
=======
    //this will be merged with the global investments
    //at the end of each round.
    localInvestments: new InvestmentsModel,
    
>>>>>>> 91a2c1a0
  },
  mutations: {                              // changes state
    SET_ACCS(state, payload) {
      // payload is an array of numbers
      // for all the numbers
      // activecards.push(Data(number))
    },
    ADD_TO_CHAT(state, payload:ChatMessage) {
      //state.chat.addEntry(payload);
    },
    CHANGE_LOCAL_INVESTMENT(state:any, payload){
      //this is for increment and decrement
      state.localInvestments.changeValue(payload.investmentName,payload.investmentAmount);

    },
<<<<<<< HEAD
    SET_LAYOUT(state, payload) {            // change state of the layout state
      state.layout = payload;
    }

  },
  getters: {
    layout (state) {                        // get state of layout variable
      return state.layout;
    }
  },
=======
    
  },
  getters: {},
>>>>>>> 91a2c1a0
  actions: {
    sendChatMsg(context, message) {
      context.commit('ADD_TO_CHAT', message);
    },
    changeLocalInvestment(context, payload) {
      context.commit('CHANGE_LOCAL_INVESTMENT', payload);
    },
  },
});<|MERGE_RESOLUTION|>--- conflicted
+++ resolved
@@ -21,25 +21,10 @@
     //investments: {},
     layout: 'primary-layout',
 
-<<<<<<< HEAD
-    layout: 'default-layout',               // define state variable for layout
-
-    // this will be merged with the global investments
-    // at the end of each round.
-    localInvestments: {
-      government: 0,
-      legacy: 0,
-      upkeep: 0,
-      finace: 0,
-      science: 0,
-      culture: 0,
-    },
-=======
     //this will be merged with the global investments
     //at the end of each round.
     localInvestments: new InvestmentsModel,
     
->>>>>>> 91a2c1a0
   },
   mutations: {                              // changes state
     SET_ACCS(state, payload) {
@@ -55,7 +40,6 @@
       state.localInvestments.changeValue(payload.investmentName,payload.investmentAmount);
 
     },
-<<<<<<< HEAD
     SET_LAYOUT(state, payload) {            // change state of the layout state
       state.layout = payload;
     }
@@ -66,11 +50,6 @@
       return state.layout;
     }
   },
-=======
-    
-  },
-  getters: {},
->>>>>>> 91a2c1a0
   actions: {
     sendChatMsg(context, message) {
       context.commit('ADD_TO_CHAT', message);
