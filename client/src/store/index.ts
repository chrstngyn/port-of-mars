import Vue from 'vue';
import Vuex from 'vuex';
import { InvestmentsModel, ChatModel, ChatMessage } from '../models';
<<<<<<< HEAD

Vue.use(Vuex);
=======
>>>>>>> 2658d74c

Vue.use(Vuex);

export default new Vuex.Store({
  state: {
    // server side
    playerRole: 'Curator',
    marsLog: [],
    activeAccomplishmentCards: [],
    chat: new ChatModel(),
    upkeep: 100,
    phaseTime: 300,
    round: 1,
    players: [],
    timeblocks: 10,
    playerResources: {},

    // client side
    // investments: {},
    layout: 'primary-layout',

    // this will be merged with the global investments
    // at the end of each round.
    localInvestments: new InvestmentsModel(),
<<<<<<< HEAD

=======
>>>>>>> 2658d74c
  },
  mutations: {
    SET_ACCS(state, payload) {
      // payload is an array of numbers
      // for all the numbers
      // activecards.push(Data(number))
    },
<<<<<<< HEAD
    ADD_TO_CHAT(state, payload:ChatMessage) {
      // state.chat.addEntry(payload);
    },
    CHANGE_LOCAL_INVESTMENT(state:any, payload) {
      // this is for increment and decrement
      state.localInvestments.changeValue(payload.investmentName, payload.investmentAmount);
    },

=======
    ADD_TO_CHAT(state, payload: ChatMessage) {
      state.chat.addEntry(payload);
    },
    CHANGE_LOCAL_INVESTMENT(state: any, payload) {
      // this is for increment and decrement

      state.localInvestments.changeInventoryValue(payload.investmentName, payload.investmentAmount);
    },
    CHANGE_LOCAL_ROUND_COSTS(state, payload) {
      for (const investment in payload) {
        // console.log(investment,payload[investment]);
        state.localInvestments.updateCurrentCost(investment, payload[investment]);
      }
    },
>>>>>>> 2658d74c
  },
  getters: {},
  actions: {
    sendChatMsg(context, message: ChatMessage) {
      context.commit('ADD_TO_CHAT', message);
    },
    changeLocalInvestment(context, payload) {
      context.commit('CHANGE_LOCAL_INVESTMENT', payload);
    },
    updateRoundCosts(context, payload) {
      context.commit('CHANGE_LOCAL_ROUND_COSTS', payload);
    },
  },
});<|MERGE_RESOLUTION|>--- conflicted
+++ resolved
@@ -1,11 +1,6 @@
 import Vue from 'vue';
 import Vuex from 'vuex';
 import { InvestmentsModel, ChatModel, ChatMessage } from '../models';
-<<<<<<< HEAD
-
-Vue.use(Vuex);
-=======
->>>>>>> 2658d74c
 
 Vue.use(Vuex);
 
@@ -30,10 +25,6 @@
     // this will be merged with the global investments
     // at the end of each round.
     localInvestments: new InvestmentsModel(),
-<<<<<<< HEAD
-
-=======
->>>>>>> 2658d74c
   },
   mutations: {
     SET_ACCS(state, payload) {
@@ -41,16 +32,6 @@
       // for all the numbers
       // activecards.push(Data(number))
     },
-<<<<<<< HEAD
-    ADD_TO_CHAT(state, payload:ChatMessage) {
-      // state.chat.addEntry(payload);
-    },
-    CHANGE_LOCAL_INVESTMENT(state:any, payload) {
-      // this is for increment and decrement
-      state.localInvestments.changeValue(payload.investmentName, payload.investmentAmount);
-    },
-
-=======
     ADD_TO_CHAT(state, payload: ChatMessage) {
       state.chat.addEntry(payload);
     },
@@ -65,7 +46,6 @@
         state.localInvestments.updateCurrentCost(investment, payload[investment]);
       }
     },
->>>>>>> 2658d74c
   },
   getters: {},
   actions: {
