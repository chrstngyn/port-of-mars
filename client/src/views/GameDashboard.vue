<template>
    <BContainer class="reset">
        <BRow class="board reset">
            <BCol cols="2" class="left reset"></BCol>
            <BCol cols="8" class="reset">
                <BRow class="top reset">

                </BRow>
                <BRow class="bottom reset">
                    <ContainerBottom />
                </BRow>
            </BCol>
            <BCol cols="2" class="right reset"></BCol>
        </BRow>
    </BContainer>
</template>

<script lang="ts">
<<<<<<< HEAD
    import { Vue, Component } from 'vue-property-decorator';
    import { BContainer, BRow, BCol } from 'bootstrap-vue';
    import ContainerBottom from '@/components/ContainerBottom.vue';


    @Component({
        components: {
            // ContainerBottom,
            BContainer,
            BRow,
            BCol,  
        },
=======
import { Vue, Component } from 'vue-property-decorator';
import { BContainer, BRow, BCol } from 'bootstrap-vue';

    @Component({
      components: {
        BContainer,
        BRow,
        BCol,
      },
>>>>>>> a1bda6d3
    })

export default class GameDashboard extends Vue {}

</script>

<style scoped>
    .reset {
        margin: 0 !important;
        padding: 0 !important;
    }

    .board {
        height: 100vh;
        width: 100vw;
    }

    .left {
        background-color: blue;
    }

    .right {
        background-color: green;
    }

    .top {
        height: 40vh;
        background-color: pink;
    }

    .bottom {
        height: 60vh;
        background-color: orange;
    }
</style><|MERGE_RESOLUTION|>--- conflicted
+++ resolved
@@ -16,7 +16,6 @@
 </template>
 
 <script lang="ts">
-<<<<<<< HEAD
     import { Vue, Component } from 'vue-property-decorator';
     import { BContainer, BRow, BCol } from 'bootstrap-vue';
     import ContainerBottom from '@/components/ContainerBottom.vue';
@@ -29,17 +28,6 @@
             BRow,
             BCol,  
         },
-=======
-import { Vue, Component } from 'vue-property-decorator';
-import { BContainer, BRow, BCol } from 'bootstrap-vue';
-
-    @Component({
-      components: {
-        BContainer,
-        BRow,
-        BCol,
-      },
->>>>>>> a1bda6d3
     })
 
 export default class GameDashboard extends Vue {}
