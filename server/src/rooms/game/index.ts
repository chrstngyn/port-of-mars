--- conflicted
+++ resolved
@@ -42,32 +42,34 @@
 type GameRoomType = Room<GameState> & Game & {persister: Persister; getMetadata(): Metadata; gameId: number};
 
 function gameLoop(room: GameRoomType): void {
-  const inEndGame = [Phase.defeat, Phase.victory].includes(room.state.phase);
-  room.state.timeRemaining -= 1;
-  let events: Array<GameEvent>;
-  const botEvents = room.state.act();
-  if (botEvents.length > 0) {
-    logger.debug('bot events: %o', botEvents)
-  }
-
-  if (room.state.allPlayersAreReady
-    || room.state.timeRemaining <= 0
-    || (room.state.upkeep <= 0 && !inEndGame)) {
-    const cmd = new SetNextPhaseCmd(room.state);
-    const phaseEvents = cmd.execute();
-    room.state.applyMany(phaseEvents);
-    events = botEvents.concat(phaseEvents);
-  } else {
-    events = botEvents;
-  }
-
-  if (!_.isEmpty(events)) {
-    room.persister.persist(events, room.getMetadata());
-  }
-
-  if (inEndGame) {
-    room.disconnect()
-  }
+    const inEndGame = [Phase.defeat, Phase.victory].includes(room.state.phase);
+    room.state.timeRemaining -= 1;
+    let events: Array<GameEvent>;
+    const metadata = room.getMetadata();
+    const timeRemaining = _.cloneDeep(metadata.timeRemaining);
+    const botEvents = room.state.act();
+    if (botEvents.length > 0) {
+      logger.debug('bot events: %o', botEvents)
+    }
+
+    if (room.state.allPlayersAreReady
+      || room.state.timeRemaining <= 0
+      || (room.state.upkeep <= 0 && !inEndGame)) {
+      const cmd = new SetNextPhaseCmd(room.state);
+      const phaseEvents = cmd.execute();
+      room.state.applyMany(phaseEvents);
+      events = botEvents.concat(phaseEvents);
+    } else {
+      events = botEvents;
+    }
+
+    if (!_.isEmpty(events)) {
+      room.persister.persist(events, metadata);
+    }
+
+    if (inEndGame) {
+      room.disconnect()
+    }
 }
 
 function prepareRequest(room: Room<GameState> & Game, r: Requests, client: Client): Command {
@@ -118,7 +120,8 @@
   }
 }
 
-async function onCreate(room: GameRoomType, options?: GameOpts): Promise<void> {
+async function onCreate(room: GameRoomType, options?: GameOpts, shouldCreatePlayers?: boolean): Promise<void> {
+  shouldCreatePlayers = shouldCreatePlayers ?? false;
   options = options ?? await buildGameOpts();
   room.setState(new GameState(options));
   room.setPrivate(true);
@@ -126,31 +129,15 @@
     // we can refactor this.prepareRequest to not run a billion long switch statement and instead have
     // lots of small onMessages coupled with Commands that modify the state (within the Command itself, not here)
     // something like this:
-    /*
-    this.onMessage('send-chat-message', (client, message) => {
-      this.dispatcher.dispatch(
-        new SendChatMessageCommand({ player: this.getPlayer(client), message });
-      );
-    });
-
-    SendChatMessageCommand extends BaseCommand<GameState, { player: Player, message: SendChatMessageData }> {
-      execute({player, message}) {
-        return [new SentChatMessage({
-          message: this.message,
-          dateCreated: new Date().getTime(),
-          role: this.player.role,
-          round: this.state.round
-        })];
-      }
-    }
-    */
     const cmd = prepareRequest(room, message, client);
+    const metadata = room.getMetadata()
     const events = cmd.execute();
     room.state.applyMany(events);
-    room.persister.persist(events, room.getMetadata());
+    room.persister.persist(events, metadata);
   });
   room.persister = new DBPersister();
-  room.gameId = await room.persister.initialize(options, room.roomId);
+  logger.info('roomId: %s', room.roomId);
+  room.gameId = await room.persister.initialize(options, room.roomId, shouldCreatePlayers);
   const snapshot = room.state.toJSON();
   const event = new TakenStateSnapshot(snapshot);
   room.persister.persist([event], room.getMetadata());
@@ -164,11 +151,12 @@
   gameId!: number;
 
   async onCreate() {
+    logger.info('creating room %s', this.roomId);
     const options = await buildGameOpts();
-    await onCreate(this, options);
-  }
-
-  onJoin(client: Client): void | Promise<any> {
+    await onCreate(this, options, false);
+  }
+
+  onJoin(client: Client, options: {username: string}): void | Promise<any> {
     const roles = _.difference(ROLES, Object.values(this.state.userRoles));
     if (roles.length === 0) {
       logger.fatal('no available roles');
@@ -220,49 +208,8 @@
     }
   }
 
-<<<<<<< HEAD
-  async onCreate(options: GameOpts) {
-    this.setState(new GameState(options));
-    this.setPrivate(true);
-    this.onMessage('*', (client, type, message) => {
-      // we can refactor this.prepareRequest to not run a billion long switch statement and instead have
-      // lots of small onMessages coupled with Commands that modify the state (within the Command itself, not here)
-      // something like this:
-      /*
-      this.onMessage('send-chat-message', (client, message) => {
-        this.dispatcher.dispatch(
-          new SendChatMessageCommand({ player: this.getPlayer(client), message });
-        );
-      });
-
-      SendChatMessageCommand extends BaseCommand<GameState, { player: Player, message: SendChatMessageData }> {
-        execute({player, message}) {
-          return [new SentChatMessage({
-            message: this.message,
-            dateCreated: new Date().getTime(),
-            role: this.player.role,
-            round: this.state.round
-          })];
-        }
-      }
-      */
-      const cmd = this.prepareRequest(message, client);
-      const events = cmd.execute();
-      const metadata = this.getMetadata()
-      this.state.applyMany(events);
-      this.persister.persist(events, metadata);
-    });
-    this.persister = new DBPersister();
-    this.gameId = await this.persister.initialize(options, this.roomId);
-    const snapshot = this.state.toJSON();
-    const event = new TakenStateSnapshot(snapshot);
-    this.persister.persist([event], this.getMetadata());
-    this.clock.setInterval(this.gameLoop.bind(this), 1000);
-    this.clock.setInterval(async () => await this.persister.sync(), 5000);
-=======
   async onCreate(options: GameOpts): Promise<void> {
-    await onCreate(this, options);
->>>>>>> 8762cc02
+    await onCreate(this, options, true);
   }
 
   safeSend(client: Client, msg: Responses) {
@@ -281,88 +228,6 @@
     return this.state.getPlayer(client.auth.username);
   }
 
-<<<<<<< HEAD
-  prepareRequest(r: Requests, client: Client): Command {
-    logger.trace('prepareRequest from', client.id, ':', { r });
-    const player = this.getPlayer(client);
-    player.resetElapsed();
-    switch (r.kind) {
-      case 'send-chat-message':
-        return SendChatMessageCmd.fromReq(r, this.state, player);
-      case 'set-next-phase':
-        return SetNextPhaseCmd.fromReq(this.state);
-      case 'set-player-readiness':
-        return SetPlayerReadinessCmd.fromReq(r, player);
-      case 'reset-game':
-        return ResetGameCmd.fromReq(r, this.state);
-      case 'set-time-investment':
-        return TimeInvestmentCmd.fromReq(r, player);
-      case 'purchase-accomplishment-card':
-        return PurchaseAccomplishmentCmd.fromReq(r, player);
-      case 'discard-accomplishment-card':
-        return DiscardAccomplishmentCmd.fromReq(r, player);
-      case 'accept-trade-request':
-        return AcceptTradeRequestCmd.fromReq(r);
-      case 'reject-trade-request':
-        return RejectTradeRequestCmd.fromReq(r);
-      case 'cancel-trade-request':
-        return CancelTradeRequestCmd.fromReq(r, player);
-      case 'send-trade-request':
-        return SendTradeRequestCmd.fromReq(r, player);
-      case 'personal-gain':
-        return PersonalGainVotes.fromReq(r);
-      case 'vote-for-philanthropist':
-        return VoteForPhilanthropistCmd.fromReq(r, player);
-      case 'out-of-commission-curator':
-        return OutOfCommissionCuratorCmd.fromReq(r, player);
-      case 'out-of-commission-politician':
-        return OutOfCommissionPoliticianCmd.fromReq(r, player);
-      case 'out-of-commission-researcher':
-        return OutOfCommissionResearcherCmd.fromReq(r, player);
-      case 'out-of-commission-pioneer':
-        return OutOfCommissionPioneerCmd.fromReq(r, player);
-      case 'out-of-commission-entrepreneur':
-        return OutOfCommissionEntrepreneurCmd.fromReq(r, player);
-      case 'bonding-through-adversity':
-        return BondingThroughAdversityCmd.fromReq(r, player);
-      case 'breakdown-of-trust':
-        return BreakdownOfTrustCmd.fromReq(r, player);
-    }
-  }
-
-  gameLoop(): void {
-    const inEndGame = [Phase.defeat, Phase.victory].includes(this.state.phase);
-    this.state.timeRemaining -= 1;
-    let events: Array<GameEvent>;
-    const metadata = this.getMetadata();
-    const timeRemaining = _.cloneDeep(metadata.timeRemaining);
-    const botEvents = this.state.act();
-    if (botEvents.length > 0) {
-      logger.debug('bot events: %o', botEvents)
-    }
-
-    if (this.state.allPlayersAreReady
-      || this.state.timeRemaining <= 0
-      || (this.state.upkeep <= 0 && !inEndGame)) {
-      const cmd = new SetNextPhaseCmd(this.state);
-      const phaseEvents = cmd.execute();
-      this.state.applyMany(phaseEvents);
-      events = botEvents.concat(phaseEvents);
-    } else {
-      events = botEvents;
-    }
-
-    if (!_.isEmpty(events)) {
-      this.persister.persist(events, metadata);
-    }
-
-    if (inEndGame) {
-      this.disconnect()
-    }
-  }
-
-=======
->>>>>>> 8762cc02
   onJoin(client: Client, options: any, auth: User): void {
     logger.info(`client ${client.id} joined game ${this.roomId} ${auth}`);
     const player = this.getPlayer(client);
